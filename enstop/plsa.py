--- conflicted
+++ resolved
@@ -1008,10 +1008,10 @@
         if not issparse(X):
             X = csr_matrix(X)
 
-<<<<<<< HEAD
+
         sample_weight = _check_sample_weight(
             sample_weight, X, dtype=np.float32)
-=======
+
         if np.any(X.data < 0):
             raise ValueError("PLSA is only valid for matrices with non-negative "
                              "entries")
@@ -1025,7 +1025,6 @@
         else:
             zero_rows_found = False
             data_for_fitting = X
->>>>>>> 577e9d12
 
         U, V = plsa_fit(
             data_for_fitting,
