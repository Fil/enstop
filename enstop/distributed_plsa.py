--- conflicted
+++ resolved
@@ -12,11 +12,7 @@
     plsa_partial_m_step_on_a_block,
 )
 
-<<<<<<< HEAD
 from dask import delayed, compute, optimize, persist
-=======
-from dask import delayed, compute
->>>>>>> dc9f193f
 import dask.array as da
 
 
@@ -134,11 +130,7 @@
     
     result = compute(p_w_given_z, p_z_given_d)
 
-<<<<<<< HEAD
     return result
-=======
-    return compute(p_w_given_z, p_z_given_d)
->>>>>>> dc9f193f
 
 
 @numba.njit(
